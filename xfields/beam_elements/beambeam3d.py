--- conflicted
+++ resolved
@@ -762,45 +762,10 @@
             if (self.config_for_update._do_update and (not self.config_for_update.quasistrongstrong
                 or self.config_for_update._i_step == 0)):
 
-<<<<<<< HEAD
-                ii = 0
-                while particles.state[ii] != 1:
-                    ii += 1
-                at_turn = int(particles.at_turn[ii])
-
-                if self.config_for_update.pipeline_manager.is_ready_to_send(self.config_for_update.element_name,
-                                                     particles.name,
-                                                     self.config_for_update.partner_particles_name,
-                                                     at_turn,
-                                                     internal_tag=self.config_for_update._i_step):
-                    # Compute moments
-                    self.config_for_update.slicer.assign_slices(particles)  # in this the bin edges are fixed with TempSlicer
-                    self.moments = self.config_for_update.slicer.compute_moments(particles,update_assigned_slices=False)
-
-                    self.config_for_update.pipeline_manager.send_message(self.moments,
-                                                     self.config_for_update.element_name,
-                                                     particles.name,
-                                                     self.config_for_update.partner_particles_name,
-                                                     at_turn,
-                                                     internal_tag=self.config_for_update._i_step)
-                if self.config_for_update.pipeline_manager.is_ready_to_receive(self.config_for_update.element_name,
-                                        self.config_for_update.partner_particles_name,
-                                        particles.name,
-                                        internal_tag=self.config_for_update._i_step):
-                    self.config_for_update.pipeline_manager.receive_message(self.partner_moments,
-                                        self.config_for_update.element_name,
-                                        self.config_for_update.partner_particles_name,
-                                        particles.name,
-                                        internal_tag=self.config_for_update._i_step)
-                    self.update_from_received_moments()
-                else:
-                    return xt.PipelineStatus(on_hold=True)
-=======
                 status = self._compute_moments_and_sync_with_partner(particles)
 
                 if status is not None:
                     return status # pipeline hold
->>>>>>> 9e35ec5d
 
             # compute interacting other beam slice ID
             self.config_for_update._other_beam_slice_index_for_particles[:] =(
