# copyright ################################# #
# This file is part of the Xfields Package.   #
# Copyright (c) CERN, 2021.                   #
# ########################################### #

import numpy as np

import xobjects as xo
import xtrack as xt
import xpart as xp

from ..general import _pkg_root

<<<<<<< HEAD
"""
15/8/21: add delta_px, delta_py
"""

class BoostParameters(xo.Struct):
    sphi = xo.Float64
    cphi = xo.Float64
    tphi = xo.Float64
    salpha = xo.Float64
    calpha = xo.Float64

class Sigmas(xo.Struct):
    Sig_11 = xo.Float64
    Sig_12 = xo.Float64
    Sig_13 = xo.Float64
    Sig_14 = xo.Float64
    Sig_22 = xo.Float64
    Sig_23 = xo.Float64
    Sig_24 = xo.Float64
    Sig_33 = xo.Float64
    Sig_34 = xo.Float64
    Sig_44 = xo.Float64


=======
>>>>>>> b836d794
class BeamBeamBiGaussian3D(xt.BeamElement):

    _xofields = {

        '_sin_phi': xo.Float64,
        '_cos_phi': xo.Float64,
        '_tan_phi': xo.Float64,
        '_sin_alpha': xo.Float64,
        '_cos_alpha': xo.Float64,

        'ref_shift_x': xo.Float64,
        'ref_shift_px': xo.Float64,
        'ref_shift_y': xo.Float64,
        'ref_shift_py': xo.Float64,
        'ref_shift_zeta': xo.Float64,
        'ref_shift_pzeta': xo.Float64,

        'other_beam_shift_x': xo.Float64,
        'other_beam_shift_px': xo.Float64,
        'other_beam_shift_y': xo.Float64,
        'other_beam_shift_py': xo.Float64,
        'other_beam_shift_zeta': xo.Float64,
        'other_beam_shift_pzeta': xo.Float64,

        'post_subtract_x': xo.Float64,
        'post_subtract_px': xo.Float64,
        'post_subtract_y': xo.Float64,
        'post_subtract_py': xo.Float64,
        'post_subtract_zeta': xo.Float64,
        'post_subtract_pzeta': xo.Float64,

        'other_beam_q0': xo.Float64,

        'num_slices_other_beam': xo.Int64,

        'slices_other_beam_num_particles': xo.Float64[:],

        'slices_other_beam_x_center_star': xo.Float64[:],
        'slices_other_beam_px_center_star': xo.Float64[:],
        'slices_other_beam_y_center_star': xo.Float64[:],
        'slices_other_beam_py_center_star': xo.Float64[:],
        'slices_other_beam_zeta_center_star': xo.Float64[:],
        'slices_other_beam_pzeta_center_star': xo.Float64[:],

        'slices_other_beam_Sigma_11_star': xo.Float64[:],
        'slices_other_beam_Sigma_12_star': xo.Float64[:],
        'slices_other_beam_Sigma_13_star': xo.Float64[:],
        'slices_other_beam_Sigma_14_star': xo.Float64[:],
        'slices_other_beam_Sigma_22_star': xo.Float64[:],
        'slices_other_beam_Sigma_23_star': xo.Float64[:],
        'slices_other_beam_Sigma_24_star': xo.Float64[:],
        'slices_other_beam_Sigma_33_star': xo.Float64[:],
        'slices_other_beam_Sigma_34_star': xo.Float64[:],
        'slices_other_beam_Sigma_44_star': xo.Float64[:],

        'min_sigma_diff': xo.Float64,
        'threshold_singular': xo.Float64,
<<<<<<< HEAD
    }

    _extra_c_sources= [
        _pkg_root.joinpath('headers/constants.h'),
        _pkg_root.joinpath('headers/sincos.h'),
        _pkg_root.joinpath('headers/power_n.h'),
        _pkg_root.joinpath('fieldmaps/bigaussian_src/complex_error_function.h'),
        '#define NOFIELDMAP', #TODO Remove this workaround
        _pkg_root.joinpath('fieldmaps/bigaussian_src/bigaussian.h'),
        '#undef NOFIELDMAP', #TODO Remove this workaround
        _pkg_root.joinpath('beam_elements/beambeam_src/beambeam3d_transport_sigmas.h'),
        _pkg_root.joinpath('beam_elements/beambeam_src/beambeam3d_ref_frame_changes.h'),
        _pkg_root.joinpath('beam_elements/beambeam_src/beambeam3d.h'),
        _pkg_root.joinpath('beam_elements/beambeam_src/beambeam3d_methods_for_strongstrong.h'),
    ]

    _per_particle_kernels={
        'synchro_beam_kick': xo.Kernel(
            c_name='BeamBeam3D_selective_apply_synchrobeam_kick_local_particle',
            args=[
                xo.Arg(xo.Int64, pointer=True, name='i_slice_for_particles')
            ]),
        'change_ref_frame': xo.Kernel(
            c_name='BeamBeamBiGaussian3D_change_ref_frame_local_particle',
            args=[]),
        'change_back_ref_frame_and_subtract_dipolar': xo.Kernel(
            c_name='BeamBeamBiGaussian3D_change_back_ref_frame_and_subtract_dipolar_local_particle',
            args=[]),
    }

=======

    }

    _extra_c_sources= [
        _pkg_root.joinpath('headers/constants.h'),
        _pkg_root.joinpath('headers/sincos.h'),
        _pkg_root.joinpath('headers/power_n.h'),
        _pkg_root.joinpath('fieldmaps/bigaussian_src/complex_error_function.h'),
        '#define NOFIELDMAP', #TODO Remove this workaround
        _pkg_root.joinpath('fieldmaps/bigaussian_src/bigaussian.h'),
        '#undef NOFIELDMAP', #TODO Remove this workaround
        _pkg_root.joinpath('beam_elements/beambeam_src/beambeam3d_transport_sigmas.h'),
        _pkg_root.joinpath('beam_elements/beambeam_src/beambeam3d_ref_frame_changes.h'),
        _pkg_root.joinpath('beam_elements/beambeam_src/beambeam3d.h'),
        _pkg_root.joinpath('beam_elements/beambeam_src/beambeam3d_methods_for_strongstrong.h'),
    ]

    _per_particle_kernels={
        'synchro_beam_kick': xo.Kernel(
            c_name='BeamBeam3D_selective_apply_synchrobeam_kick_local_particle',
            args=[
                xo.Arg(xo.Int64, pointer=True, name='i_slice_for_particles')
            ]),
        'change_ref_frame': xo.Kernel(
            c_name='BeamBeamBiGaussian3D_change_ref_frame_local_particle',
            args=[]),
        'change_back_ref_frame_and_subtract_dipolar': xo.Kernel(
            c_name='BeamBeamBiGaussian3D_change_back_ref_frame_and_subtract_dipolar_local_particle',
            args=[]),
    }

>>>>>>> b836d794
    def __init__(self,
                    phi=None, alpha=None, other_beam_q0=None,

                    slices_other_beam_num_particles=None,

                    slices_other_beam_x_center=0.,
                    slices_other_beam_px_center=0.,
                    slices_other_beam_y_center=0.,
                    slices_other_beam_py_center=0.,
                    slices_other_beam_zeta_center=None,
                    slices_other_beam_pzeta_center=0.,

                    slices_other_beam_x_center_star=None,
                    slices_other_beam_px_center_star=None,
                    slices_other_beam_y_center_star=None,
                    slices_other_beam_py_center_star=None,
                    slices_other_beam_zeta_center_star=None,
                    slices_other_beam_pzeta_center_star=None,

                    slices_other_beam_Sigma_11=None,
                    slices_other_beam_Sigma_12=None,
                    slices_other_beam_Sigma_13=None,
                    slices_other_beam_Sigma_14=None,
                    slices_other_beam_Sigma_22=None,
                    slices_other_beam_Sigma_23=None,
                    slices_other_beam_Sigma_24=None,
                    slices_other_beam_Sigma_33=None,
                    slices_other_beam_Sigma_34=None,
                    slices_other_beam_Sigma_44=None,

                    slices_other_beam_Sigma_11_star=None,
                    slices_other_beam_Sigma_12_star=None,
                    slices_other_beam_Sigma_13_star=None,
                    slices_other_beam_Sigma_14_star=None,
                    slices_other_beam_Sigma_22_star=None,
                    slices_other_beam_Sigma_23_star=None,
                    slices_other_beam_Sigma_24_star=None,
                    slices_other_beam_Sigma_33_star=None,
                    slices_other_beam_Sigma_34_star=None,
                    slices_other_beam_Sigma_44_star=None,

                    ref_shift_x=0,
                    ref_shift_px=0,
                    ref_shift_y=0,
                    ref_shift_py=0,
                    ref_shift_zeta=0,
                    ref_shift_pzeta=0,

                    other_beam_shift_x=0,
                    other_beam_shift_px=0,
                    other_beam_shift_y=0,
                    other_beam_shift_py=0,
                    other_beam_shift_zeta=0,
                    other_beam_shift_pzeta=0,

                    post_subtract_x=0, post_subtract_px=0,
                    post_subtract_y=0, post_subtract_py=0,
                    post_subtract_zeta=0, post_subtract_pzeta=0,

                    min_sigma_diff=1e-10,
                    threshold_singular = 1e-28,

                    old_interface=None,

                    config_for_update=None,

                    _sin_phi=None, _cos_phi=None, _tan_phi=None,
                    _sin_alpha=None, _cos_alpha=None,

                    **kwargs):

        if '_xobject' in kwargs.keys():
            self.xoinitialize(**kwargs)
            return

        # Collective mode (pipeline update)
        if config_for_update is not None:

            self.config_for_update = config_for_update
            self.iscollective = True
            self.track = self._track_collective # switch to specific track method

            assert slices_other_beam_zeta_center is not None
            assert not np.isscalar(slices_other_beam_num_particles)

            # Some dummy values just to initialize the object
            if slices_other_beam_Sigma_11 is None: slices_other_beam_Sigma_11 = 1.
            if slices_other_beam_Sigma_12 is None: slices_other_beam_Sigma_12 = 1.
            if slices_other_beam_Sigma_22 is None: slices_other_beam_Sigma_22 = 1.
            if slices_other_beam_Sigma_33 is None: slices_other_beam_Sigma_33 = 1.
            if slices_other_beam_Sigma_34 is None: slices_other_beam_Sigma_34 = 1.
            if slices_other_beam_Sigma_44 is None: slices_other_beam_Sigma_44 = 1.
            if slices_other_beam_num_particles is None:
                slices_other_beam_num_particles = np.zeros_like(
                                            slices_other_beam_zeta_center)

        if old_interface is not None:
            self._init_from_old_interface(old_interface=old_interface, **kwargs)
            return

        assert (slices_other_beam_zeta_center is not None
                or slices_other_beam_zeta_center_star is not None)
        assert slices_other_beam_num_particles is not None

        assert not np.isscalar(slices_other_beam_num_particles), (
                        'slices_other_beam_num_particles must be an array')

        if slices_other_beam_zeta_center is not None:
            assert not np.isscalar(slices_other_beam_zeta_center), (
                            'slices_other_beam_zeta_center must be an array')
            assert (len(slices_other_beam_zeta_center)
                        == len(slices_other_beam_num_particles))

        if slices_other_beam_zeta_center_star is not None:
            assert not np.isscalar(slices_other_beam_zeta_center_star), (
                            'slices_other_beam_zeta_center_star must be an array')
            assert (len(slices_other_beam_zeta_center_star)
                        == len(slices_other_beam_num_particles))

        n_slices = len(slices_other_beam_num_particles)

        self._allocate_xobject(n_slices, **kwargs)

        if self.iscollective:
            if not isinstance(self._buffer.context, xo.ContextCpu):
                raise NotImplementedError(
                    'BeamBeamBiGaussian3D only works with CPU context for now')

        if phi is None:
            assert _sin_phi is not None and _cos_phi is not None and _tan_phi is not None, (
                'phi must be specified if _sin_phi, _cos_phi, _tan_phi are not')
            self._sin_phi = _sin_phi
            self._cos_phi = _cos_phi
            self._tan_phi = _tan_phi
        else:
            self._sin_phi = np.sin(phi)
            self._cos_phi = np.cos(phi)
            self._tan_phi = np.tan(phi)

        if alpha is None:
            assert _sin_alpha is not None and _cos_alpha is not None, (
                'alpha must be specified if _sin_alpha, _cos_alpha are not')
            self._sin_alpha = _sin_alpha
            self._cos_alpha = _cos_alpha
        else:
            self._sin_alpha = np.sin(alpha)
            self._cos_alpha = np.cos(alpha)

        self.num_slices_other_beam = n_slices
        self.slices_other_beam_num_particles = self._arr2ctx(np.array(
                                    slices_other_beam_num_particles))

        # Trigger properties to set corresponding starred quantities
        self._init_Sigmas(
            slices_other_beam_Sigma_11, slices_other_beam_Sigma_12,
            slices_other_beam_Sigma_13, slices_other_beam_Sigma_14,
            slices_other_beam_Sigma_22, slices_other_beam_Sigma_23,
            slices_other_beam_Sigma_24, slices_other_beam_Sigma_33,
            slices_other_beam_Sigma_34, slices_other_beam_Sigma_44,
            slices_other_beam_Sigma_11_star, slices_other_beam_Sigma_12_star,
            slices_other_beam_Sigma_13_star, slices_other_beam_Sigma_14_star,
            slices_other_beam_Sigma_22_star, slices_other_beam_Sigma_23_star,
            slices_other_beam_Sigma_24_star, slices_other_beam_Sigma_33_star,
            slices_other_beam_Sigma_34_star, slices_other_beam_Sigma_44_star,
<<<<<<< HEAD
            )

        # Initialize slice positions in the boosted frame
        self._init_starred_positions(
            slices_other_beam_x_center, slices_other_beam_px_center,
            slices_other_beam_y_center, slices_other_beam_py_center,
            slices_other_beam_zeta_center, slices_other_beam_pzeta_center,
            slices_other_beam_x_center_star, slices_other_beam_px_center_star,
            slices_other_beam_y_center_star, slices_other_beam_py_center_star,
            slices_other_beam_zeta_center_star, slices_other_beam_pzeta_center_star)

        assert other_beam_q0 is not None
        self.other_beam_q0 = other_beam_q0

        self.ref_shift_x = ref_shift_x
        self.ref_shift_px = ref_shift_px
        self.ref_shift_y = ref_shift_y
        self.ref_shift_py = ref_shift_py
        self.ref_shift_zeta = ref_shift_zeta
        self.ref_shift_pzeta = ref_shift_pzeta

        self.other_beam_shift_x = other_beam_shift_x
        self.other_beam_shift_px = other_beam_shift_px
        self.other_beam_shift_y = other_beam_shift_y
        self.other_beam_shift_py = other_beam_shift_py
        self.other_beam_shift_zeta = other_beam_shift_zeta
        self.other_beam_shift_pzeta = other_beam_shift_pzeta

        self.post_subtract_x = post_subtract_x
        self.post_subtract_px = post_subtract_px
        self.post_subtract_y = post_subtract_y
        self.post_subtract_py = post_subtract_py
        self.post_subtract_zeta = post_subtract_zeta
        self.post_subtract_pzeta = post_subtract_pzeta

        self.min_sigma_diff = min_sigma_diff
        self.threshold_singular = threshold_singular

    def _allocate_xobject(self, n_slices, **kwargs):
        self.xoinitialize(
            slices_other_beam_Sigma_11_star=n_slices,
            slices_other_beam_Sigma_12_star=n_slices,
            slices_other_beam_Sigma_13_star=n_slices,
            slices_other_beam_Sigma_14_star=n_slices,
            slices_other_beam_Sigma_22_star=n_slices,
            slices_other_beam_Sigma_23_star=n_slices,
            slices_other_beam_Sigma_24_star=n_slices,
            slices_other_beam_Sigma_33_star=n_slices,
            slices_other_beam_Sigma_34_star=n_slices,
            slices_other_beam_Sigma_44_star=n_slices,
            slices_other_beam_num_particles=n_slices,
            slices_other_beam_x_center_star=n_slices,
            slices_other_beam_px_center_star=n_slices,
            slices_other_beam_y_center_star=n_slices,
            slices_other_beam_py_center_star=n_slices,
            slices_other_beam_zeta_center_star=n_slices,
            slices_other_beam_pzeta_center_star=n_slices,
            **kwargs
            )

=======
            )

        # Initialize slice positions in the boosted frame
        self._init_starred_positions(
            slices_other_beam_x_center, slices_other_beam_px_center,
            slices_other_beam_y_center, slices_other_beam_py_center,
            slices_other_beam_zeta_center, slices_other_beam_pzeta_center,
            slices_other_beam_x_center_star, slices_other_beam_px_center_star,
            slices_other_beam_y_center_star, slices_other_beam_py_center_star,
            slices_other_beam_zeta_center_star, slices_other_beam_pzeta_center_star)

        assert other_beam_q0 is not None
        self.other_beam_q0 = other_beam_q0

        self.ref_shift_x = ref_shift_x
        self.ref_shift_px = ref_shift_px
        self.ref_shift_y = ref_shift_y
        self.ref_shift_py = ref_shift_py
        self.ref_shift_zeta = ref_shift_zeta
        self.ref_shift_pzeta = ref_shift_pzeta

        self.other_beam_shift_x = other_beam_shift_x
        self.other_beam_shift_px = other_beam_shift_px
        self.other_beam_shift_y = other_beam_shift_y
        self.other_beam_shift_py = other_beam_shift_py
        self.other_beam_shift_zeta = other_beam_shift_zeta
        self.other_beam_shift_pzeta = other_beam_shift_pzeta

        self.post_subtract_x = post_subtract_x
        self.post_subtract_px = post_subtract_px
        self.post_subtract_y = post_subtract_y
        self.post_subtract_py = post_subtract_py
        self.post_subtract_zeta = post_subtract_zeta
        self.post_subtract_pzeta = post_subtract_pzeta

        self.min_sigma_diff = min_sigma_diff
        self.threshold_singular = threshold_singular

    def _allocate_xobject(self, n_slices, **kwargs):
        self.xoinitialize(
            slices_other_beam_Sigma_11_star=n_slices,
            slices_other_beam_Sigma_12_star=n_slices,
            slices_other_beam_Sigma_13_star=n_slices,
            slices_other_beam_Sigma_14_star=n_slices,
            slices_other_beam_Sigma_22_star=n_slices,
            slices_other_beam_Sigma_23_star=n_slices,
            slices_other_beam_Sigma_24_star=n_slices,
            slices_other_beam_Sigma_33_star=n_slices,
            slices_other_beam_Sigma_34_star=n_slices,
            slices_other_beam_Sigma_44_star=n_slices,
            slices_other_beam_num_particles=n_slices,
            slices_other_beam_x_center_star=n_slices,
            slices_other_beam_px_center_star=n_slices,
            slices_other_beam_y_center_star=n_slices,
            slices_other_beam_py_center_star=n_slices,
            slices_other_beam_zeta_center_star=n_slices,
            slices_other_beam_pzeta_center_star=n_slices,
            **kwargs
            )

>>>>>>> b836d794
    def _init_from_old_interface(self, old_interface, **kwargs):

        params=old_interface
        n_slices=len(params["charge_slices"])

        self._allocate_xobject(n_slices, **kwargs)

        self.other_beam_q0 = 1., # TODO: handle ions

        phi = params["phi"]
        alpha = params["alpha"]
        self._sin_phi = np.sin(phi)
        self._cos_phi = np.cos(phi)
        self._tan_phi = np.tan(phi)
        self._sin_alpha = np.sin(alpha)
        self._cos_alpha = np.cos(alpha)

        self.slices_other_beam_Sigma_11 = self._arr2ctx(params['sigma_11'])
        self.slices_other_beam_Sigma_12 = self._arr2ctx(params['sigma_12'])
        self.slices_other_beam_Sigma_13 = self._arr2ctx(params['sigma_13'])
        self.slices_other_beam_Sigma_14 = self._arr2ctx(params['sigma_14'])
        self.slices_other_beam_Sigma_22 = self._arr2ctx(params['sigma_22'])
        self.slices_other_beam_Sigma_23 = self._arr2ctx(params['sigma_23'])
        self.slices_other_beam_Sigma_24 = self._arr2ctx(params['sigma_24'])
        self.slices_other_beam_Sigma_33 = self._arr2ctx(params['sigma_33'])
        self.slices_other_beam_Sigma_34 = self._arr2ctx(params['sigma_34'])
        self.slices_other_beam_Sigma_44 = self._arr2ctx(params['sigma_44'])

        # Sort according to z, head at the first position in the arrays
        z_slices = np.array(params["zeta_slices"]).copy()
        N_part_per_slice = params["charge_slices"].copy()
        ind_sorted = np.argsort(z_slices)[::-1]
        z_slices = np.take(z_slices, ind_sorted)
        N_part_per_slice = np.take(N_part_per_slice, ind_sorted)

        (
        x_slices_star,
        px_slices_star,
        y_slices_star,
        py_slices_star,
        zeta_slices_star,
        pzeta_slices_star,
        ) = _python_boost(
            x=0 * z_slices,
            px=0 * z_slices,
            y=0 * z_slices,
            py=0 * z_slices,
            zeta=z_slices,
            pzeta=0 * z_slices,
            sphi = self.sin_phi,
            cphi = self.cos_phi,
            tphi = self.tan_phi,
            salpha = self.sin_alpha,
            calpha = self.cos_alpha,
        )

        self.slices_other_beam_num_particles = self._arr2ctx(N_part_per_slice)

        self.slices_other_beam_x_center_star = self._arr2ctx(x_slices_star)
        self.slices_other_beam_px_center_star = self._arr2ctx(px_slices_star)
        self.slices_other_beam_y_center_star = self._arr2ctx(y_slices_star)
        self.slices_other_beam_py_center_star = self._arr2ctx(py_slices_star)
        self.slices_other_beam_zeta_center_star = self._arr2ctx(zeta_slices_star)
        self.slices_other_beam_pzeta_center_star = self._arr2ctx(pzeta_slices_star)

        self.ref_shift_x = params['x_co']
        self.ref_shift_px = params['px_co']
        self.ref_shift_y = params['y_co']
        self.ref_shift_py = params['py_co']
        self.ref_shift_zeta = params['zeta_co']
        self.ref_shift_pzeta = params['delta_co']

        self.other_beam_shift_x =  params["x_bb_co"]
        self.other_beam_shift_px = 0
        self.other_beam_shift_y = params["y_bb_co"]
        self.other_beam_shift_py = 0
        self.other_beam_shift_zeta = 0
        self.other_beam_shift_pzeta = 0

        self.post_subtract_x = params['d_x']
        self.post_subtract_px = params['d_px']
        self.post_subtract_y = params['d_y']
        self.post_subtract_py = params['d_py']
        self.post_subtract_zeta = params['d_zeta']
        self.post_subtract_pzeta = params['d_delta']

        self.min_sigma_diff = 1e-10
        self.threshold_singular = 1e-28

        self.num_slices_other_beam = len(params["charge_slices"])

    def _track_collective(self, particles, _force_suspend=False):

        if self.config_for_update._working_on_bunch is not None:
            # I am resuming a suspended calculation

            assert self.config_for_update._working_on_bunch == particles.name

            # Beam beam interaction in the boosted frame
            ret = self._apply_bb_kicks_in_boosted_frame(particles)

            if ret is not None:
                return ret # PipelineStatus
            else:
                # Back to line reference frame
                self.change_back_ref_frame_and_subtract_dipolar(particles)
                return None

        else:
            # I am working on a new bunch

            if particles._num_active_particles == 0:
                return # All particles are lost

            # Check that the element is not occupied by a bunch
            assert self.config_for_update._i_step == 0
            assert self.config_for_update._particles_slice_index is None
            assert self.config_for_update._working_on_bunch is None
            assert particles.name in self.config_for_update.collision_schedule.keys()

            self.config_for_update._working_on_bunch = particles.name

            # Slice bunch (in the lab frame)
            self.config_for_update._particles_slice_index = (
                            self.config_for_update.slicer.get_slice_indices(particles))
            self.config_for_update._other_beam_slice_index_for_particles = np.zeros_like(
                self.config_for_update._particles_slice_index)

            # Handle update frequency
            at_turn = particles._xobject.at_turn[0] # On CPU there is always an active particle in position 0
            if (self.config_for_update.update_every is not None
                    and at_turn % self.config_for_update.update_every == 0):
                self.config_for_update._do_update = True
            else:
                self.config_for_update._do_update = False

            # Change reference frame
            self.change_ref_frame(particles)

            # Can be used to test the resume without pipeline
            if _force_suspend:
                return xt.PipelineStatus(on_hold=True)

            # Beam beam interaction in the boosted frame
            ret = self._apply_bb_kicks_in_boosted_frame(particles)

            if ret is not None:
                return ret # PipelineStatus
            else:
                # Back to line reference frame
                self.change_back_ref_frame_and_subtract_dipolar(particles)
                return None

    def _apply_bb_kicks_in_boosted_frame(self, particles):

        n_slices_self_beam = self.config_for_update.slicer.num_slices

        while True:

            if self.config_for_update._do_update:

                pipeline_manager = self.config_for_update.pipeline_manager

                # Pipeline update --> still to be developed

                # # Compute momenta
                # momenta_self = self.config_for_update.compute_slice_momenta(
                #                                     particles, self.slice_index)

                # # Send momenta (I invent a bit for now...)
                # pipeline_manager.send_data(momenta_self, etc___)

                # # Receive momenta (I invent a bit for now...)
                # data_received = self.pipeline_manager.receive_data(etc___)

                # if data_received == 'not_ready':
                #     return xt.PipelineStatus(on_hold=True)
                # else:
                #     # Remember that here one needs to make a transformation between
                #     # the coordinates of the the two beams (positions and sigma matrix)
                #     # Here how it is done in the mask: https://github.com/lhcopt/lhcmask/blob/865eaf9d7b9b888c6486de00214c0c24ac93cfd3/pymask/beambeam.py#L310
                #     self.config_for_update._update_from_received_data(
                #         beambeam_element=self,
                #         data_received=data_received) # Method to be written

            self.config_for_update._other_beam_slice_index_for_particles[:] =(
                 self.config_for_update._i_step - self.config_for_update._particles_slice_index)
            self.config_for_update._other_beam_slice_index_for_particles[
                             self.config_for_update._particles_slice_index < 0] = -1
            self.synchro_beam_kick(particles=particles,
                        i_slice_for_particles=self.config_for_update._other_beam_slice_index_for_particles)

            self.config_for_update._i_step += 1
            if self.config_for_update._i_step == (n_slices_self_beam + self.num_slices_other_beam):
                self.config_for_update._i_step = 0
                self.config_for_update._working_on_bunch = None
                break

        return None

    @property
    def sin_phi(self):
        return self._sin_phi

    @property
    def cos_phi(self):
        return self._cos_phi

    @property
    def tan_phi(self):
        return self._tan_phi

    @property
    def sin_alpha(self):
        return self._sin_alpha

    @property
    def cos_alpha(self):
        return self._cos_alpha

    @property
    def phi(self):
        return np.arctan2(self.sin_phi, self.cos_phi)

    @phi.setter
    def phi(self, value):
        raise NotImplementedError("Setting phi is not implemented yet")

    @property
    def alpha(self):
        return np.arctan2(self.sin_alpha, self.cos_alpha)

    @alpha.setter
    def alpha(self, value):
        raise NotImplementedError("Setting alpha is not implemented yet")

    def _inv_boost_slice_centers(self):

        x_star_slices = self.slices_other_beam_x_center_star
        px_star_slices = self.slices_other_beam_px_center_star
        y_star_slices = self.slices_other_beam_y_center_star
        py_star_slices = self.slices_other_beam_py_center_star
        zeta_star_slices = self.slices_other_beam_zeta_center_star
        pzeta_star_slices = self.slices_other_beam_pzeta_center_star

        (
            x_slices,
            px_slices,
            y_slices,
            py_slices,
            zeta_slices,
            pzeta_slices,
        ) = _python_inv_boost(
            x_st=x_star_slices,
            px_st=px_star_slices,
            y_st=y_star_slices,
            py_st=py_star_slices,
            zeta_st=zeta_star_slices,
            pzeta_st=pzeta_star_slices,
            sphi=self.sin_phi,
            cphi=self.cos_phi,
            tphi=self.tan_phi,
            salpha=self.sin_alpha,
            calpha=self.cos_alpha,
        )

        return x_slices, px_slices, y_slices, py_slices, zeta_slices, pzeta_slices

    def _init_Sigmas(self,
            slices_other_beam_Sigma_11,
            slices_other_beam_Sigma_12,
            slices_other_beam_Sigma_13,
            slices_other_beam_Sigma_14,
            slices_other_beam_Sigma_22,
            slices_other_beam_Sigma_23,
            slices_other_beam_Sigma_24,
            slices_other_beam_Sigma_33,
            slices_other_beam_Sigma_34,
            slices_other_beam_Sigma_44,

            slices_other_beam_Sigma_11_star,
            slices_other_beam_Sigma_12_star,
            slices_other_beam_Sigma_13_star,
            slices_other_beam_Sigma_14_star,
            slices_other_beam_Sigma_22_star,
            slices_other_beam_Sigma_23_star,
            slices_other_beam_Sigma_24_star,
            slices_other_beam_Sigma_33_star,
            slices_other_beam_Sigma_34_star,
            slices_other_beam_Sigma_44_star,
            ):

        # Mandatory sigmas
        assert (slices_other_beam_Sigma_11 is not None or slices_other_beam_Sigma_11_star is not None), (
            "`slices_other_beam_Sigma_11` must be provided")
        assert (slices_other_beam_Sigma_12 is not None or slices_other_beam_Sigma_12_star is not None), (
            "`slices_other_beam_Sigma_12` must be provided")
        assert (slices_other_beam_Sigma_22 is not None or slices_other_beam_Sigma_22_star is not None), (
            "`slices_other_beam_Sigma_22` must be provided")
        assert (slices_other_beam_Sigma_33 is not None or slices_other_beam_Sigma_33_star is not None), (
            "`slices_other_beam_Sigma_33` must be provided")
        assert (slices_other_beam_Sigma_34 is not None or slices_other_beam_Sigma_34_star is not None), (
            "`slices_other_beam_Sigma_34` must be provided")
        assert (slices_other_beam_Sigma_44 is not None or slices_other_beam_Sigma_44_star is not None), (
            "`slices_other_beam_Sigma_44` must be provided")

        # Coupling between transverse planes
        if slices_other_beam_Sigma_13 is None and slices_other_beam_Sigma_13_star is None:
            slices_other_beam_Sigma_13 = 0
        if slices_other_beam_Sigma_14 is None and slices_other_beam_Sigma_14_star is None:
            slices_other_beam_Sigma_14 = 0
        if slices_other_beam_Sigma_23 is None and slices_other_beam_Sigma_23_star is None:
            slices_other_beam_Sigma_23 = 0
        if slices_other_beam_Sigma_24 is None and slices_other_beam_Sigma_24_star is None:
            slices_other_beam_Sigma_24 = 0

        if slices_other_beam_Sigma_11 is not None:
            self.slices_other_beam_Sigma_11 = self._arr2ctx(slices_other_beam_Sigma_11)
        else:
            self.slices_other_beam_Sigma_11_star = self._arr2ctx(slices_other_beam_Sigma_11_star)

        if slices_other_beam_Sigma_12 is not None:
            self.slices_other_beam_Sigma_12 = self._arr2ctx(slices_other_beam_Sigma_12)
        else:
            self.slices_other_beam_Sigma_12_star = self._arr2ctx(slices_other_beam_Sigma_12_star)

        if slices_other_beam_Sigma_13 is not None:
            self.slices_other_beam_Sigma_13 = self._arr2ctx(slices_other_beam_Sigma_13)
        else:
            self.slices_other_beam_Sigma_13_star = self._arr2ctx(slices_other_beam_Sigma_13_star)

        if slices_other_beam_Sigma_14 is not None:
            self.slices_other_beam_Sigma_14 = self._arr2ctx(slices_other_beam_Sigma_14)
        else:
            self.slices_other_beam_Sigma_14_star = self._arr2ctx(slices_other_beam_Sigma_14_star)

        if slices_other_beam_Sigma_22 is not None:
            self.slices_other_beam_Sigma_22 = self._arr2ctx(slices_other_beam_Sigma_22)
        else:
            self.slices_other_beam_Sigma_22_star = self._arr2ctx(slices_other_beam_Sigma_22_star)

        if slices_other_beam_Sigma_23 is not None:
            self.slices_other_beam_Sigma_23 = self._arr2ctx(slices_other_beam_Sigma_23)
        else:
            self.slices_other_beam_Sigma_23_star = self._arr2ctx(slices_other_beam_Sigma_23_star)

        if slices_other_beam_Sigma_24 is not None:
            self.slices_other_beam_Sigma_24 = self._arr2ctx(slices_other_beam_Sigma_24)
        else:
            self.slices_other_beam_Sigma_24_star = self._arr2ctx(slices_other_beam_Sigma_24_star)

        if slices_other_beam_Sigma_33 is not None:
            self.slices_other_beam_Sigma_33 = self._arr2ctx(slices_other_beam_Sigma_33)
        else:
            self.slices_other_beam_Sigma_33_star = self._arr2ctx(slices_other_beam_Sigma_33_star)

        if slices_other_beam_Sigma_34 is not None:
            self.slices_other_beam_Sigma_34 = self._arr2ctx(slices_other_beam_Sigma_34)
        else:
            self.slices_other_beam_Sigma_34_star = self._arr2ctx(slices_other_beam_Sigma_34_star)

        if slices_other_beam_Sigma_44 is not None:
            self.slices_other_beam_Sigma_44 = self._arr2ctx(slices_other_beam_Sigma_44)
        else:
            self.slices_other_beam_Sigma_44_star = self._arr2ctx(slices_other_beam_Sigma_44_star)

    def _init_starred_positions(self,
            slices_other_beam_x_center,
            slices_other_beam_px_center,
            slices_other_beam_y_center,
            slices_other_beam_py_center,
            slices_other_beam_zeta_center,
            slices_other_beam_pzeta_center,
            slices_other_beam_x_center_star,
            slices_other_beam_px_center_star,
            slices_other_beam_y_center_star,
            slices_other_beam_py_center_star,
            slices_other_beam_zeta_center_star,
            slices_other_beam_pzeta_center_star):

        if slices_other_beam_zeta_center is not None:

            # Check correct according to z, head at the first position in the arrays
            assert np.all(slices_other_beam_zeta_center[:-1]
                            >= slices_other_beam_zeta_center[1:]), (
                            'slices_other_beam_zeta_center must be sorted from to tail (descending zeta)')

            (
            x_slices_star,
            px_slices_star,
            y_slices_star,
            py_slices_star,
            zeta_slices_star,
            pzeta_slices_star,
            ) = _python_boost(
                x=slices_other_beam_x_center,
                px=slices_other_beam_px_center,
                y=slices_other_beam_y_center,
                py=slices_other_beam_py_center,
                zeta=slices_other_beam_zeta_center,
                pzeta=slices_other_beam_pzeta_center,
                sphi=self.sin_phi,
                cphi=self.cos_phi,
                tphi=self.tan_phi,
                salpha=self.sin_alpha,
                calpha=self.cos_alpha,
            )
        # User-provided value has priority
        if slices_other_beam_x_center_star is not None:
            self.slices_other_beam_x_center_star = slices_other_beam_x_center_star
        else:
            self.slices_other_beam_x_center_star = self._arr2ctx(x_slices_star)

        if slices_other_beam_px_center_star is not None:
            self.slices_other_beam_px_center_star = slices_other_beam_px_center_star
        else:
            self.slices_other_beam_px_center_star = self._arr2ctx(px_slices_star)

        if slices_other_beam_y_center_star is not None:
            self.slices_other_beam_y_center_star = slices_other_beam_y_center_star
        else:
            self.slices_other_beam_y_center_star = self._arr2ctx(y_slices_star)

        if slices_other_beam_py_center_star is not None:
            self.slices_other_beam_py_center_star = slices_other_beam_py_center_star
        else:
            self.slices_other_beam_py_center_star = self._arr2ctx(py_slices_star)

        if slices_other_beam_zeta_center_star is not None:
            self.slices_other_beam_zeta_center_star = slices_other_beam_zeta_center_star
        else:
            self.slices_other_beam_zeta_center_star = self._arr2ctx(zeta_slices_star)

        if slices_other_beam_pzeta_center_star is not None:
            self.slices_other_beam_pzeta_center_star = slices_other_beam_pzeta_center_star
        else:
            self.slices_other_beam_pzeta_center_star = self._arr2ctx(pzeta_slices_star)

    # The following properties are generate by this code:
    ## for nn in 'x px y py zeta pzeta'.split():
    ##     print(f'''
    ##     @property
    ##     def slices_other_beam_{nn}_center(self):
    ##         (x_slices, px_slices, y_slices, py_slices,
    ##             zeta_slices, pzeta_slices) = self._inv_boost_slice_centers()

    ##         return self._buffer.context.linked_array_type.from_array(
    ##             {nn}_slices,
    ##             mode="readonly")

    ##     @slices_other_beam_{nn}_center.setter
    ##     def slices_other_beam_{nn}_center(self, value):
    ##         raise NotImplementedError(
    ##             "Setting slices_other_beam_{nn}_center is not implemented yet")\n''')


    @property
    def slices_other_beam_x_center(self):
        (x_slices, px_slices, y_slices, py_slices,
            zeta_slices, pzeta_slices) = self._inv_boost_slice_centers()

        return self._buffer.context.linked_array_type.from_array(
            x_slices,
            mode="readonly")

    @slices_other_beam_x_center.setter
    def slices_other_beam_x_center(self, value):
        raise NotImplementedError(
            "Setting slices_other_beam_x_center is not implemented yet")


    @property
    def slices_other_beam_px_center(self):
        (x_slices, px_slices, y_slices, py_slices,
            zeta_slices, pzeta_slices) = self._inv_boost_slice_centers()

        return self._buffer.context.linked_array_type.from_array(
            px_slices,
            mode="readonly")

    @slices_other_beam_px_center.setter
    def slices_other_beam_px_center(self, value):
        raise NotImplementedError(
            "Setting slices_other_beam_px_center is not implemented yet")


    @property
    def slices_other_beam_y_center(self):
        (x_slices, px_slices, y_slices, py_slices,
            zeta_slices, pzeta_slices) = self._inv_boost_slice_centers()

        return self._buffer.context.linked_array_type.from_array(
            y_slices,
            mode="readonly")

    @slices_other_beam_y_center.setter
    def slices_other_beam_y_center(self, value):
        raise NotImplementedError(
            "Setting slices_other_beam_y_center is not implemented yet")


    @property
    def slices_other_beam_py_center(self):
        (x_slices, px_slices, y_slices, py_slices,
            zeta_slices, pzeta_slices) = self._inv_boost_slice_centers()

        return self._buffer.context.linked_array_type.from_array(
            py_slices,
            mode="readonly")

    @slices_other_beam_py_center.setter
    def slices_other_beam_py_center(self, value):
        raise NotImplementedError(
            "Setting slices_other_beam_py_center is not implemented yet")


    @property
    def slices_other_beam_zeta_center(self):
        (x_slices, px_slices, y_slices, py_slices,
            zeta_slices, pzeta_slices) = self._inv_boost_slice_centers()

        return self._buffer.context.linked_array_type.from_array(
            zeta_slices,
            mode="readonly")

    @slices_other_beam_zeta_center.setter
    def slices_other_beam_zeta_center(self, value):
        raise NotImplementedError(
            "Setting slices_other_beam_zeta_center is not implemented yet")


    @property
    def slices_other_beam_pzeta_center(self):
        (x_slices, px_slices, y_slices, py_slices,
            zeta_slices, pzeta_slices) = self._inv_boost_slice_centers()

        return self._buffer.context.linked_array_type.from_array(
            pzeta_slices,
            mode="readonly")

    @slices_other_beam_pzeta_center.setter
    def slices_other_beam_pzeta_center(self, value):
        raise NotImplementedError(
            "Setting slices_other_beam_pzeta_center is not implemented yet")

    # The following properties are generate by this code:
    ## for nn, factor in (
    ##     ('11', '1.'),
    ##     ('12', 'self.cos_phi'),
    ##     ('13', '1.'),
    ##     ('14', 'self.cos_phi'),
    ##     ('22', '(self.cos_phi * self.cos_phi)'),
    ##     ('23', 'self.cos_phi'),
    ##     ('24', '(self.cos_phi * self.cos_phi)'),
    ##     ('33', '1.'),
    ##     ('34', 'self.cos_phi'),
    ##     ('44', '(self.cos_phi * self.cos_phi)')):

    ##     print(f"""
    ##     @property
    ##     def slices_other_beam_Sigma_{nn}(self):
    ##         return self._buffer.context.linked_array_type.from_array(
    ##               self.slices_other_beam_Sigma_{nn}_star * {factor},
    ##               mode='setitem_from_container',
    ##               container=self,
    ##               container_setitem_name='_Sigma_{nn}_setitem')

    ##     def _Sigma_{nn}_setitem(self, indx, val):
    ##         self.slices_other_beam_Sigma_{nn}_star[indx] = val / {factor}
    ##
    ##     @slices_other_beam_Sigma_{nn}.setter
    ##     def slices_other_beam_Sigma_{nn}(self, value):
    ##         self.slices_other_beam_Sigma_{nn}[:] = value\n""")


    @property
    def slices_other_beam_Sigma_11(self):
        return self._buffer.context.linked_array_type.from_array(
              self.slices_other_beam_Sigma_11_star * 1.,
              mode='setitem_from_container',
              container=self,
              container_setitem_name='_Sigma_11_setitem')

    def _Sigma_11_setitem(self, indx, val):
        self.slices_other_beam_Sigma_11_star[indx] = val / 1.

    @slices_other_beam_Sigma_11.setter
    def slices_other_beam_Sigma_11(self, value):
        self.slices_other_beam_Sigma_11[:] = value


    @property
    def slices_other_beam_Sigma_12(self):
        return self._buffer.context.linked_array_type.from_array(
              self.slices_other_beam_Sigma_12_star * self.cos_phi,
              mode='setitem_from_container',
              container=self,
              container_setitem_name='_Sigma_12_setitem')

    def _Sigma_12_setitem(self, indx, val):
        self.slices_other_beam_Sigma_12_star[indx] = val / self.cos_phi

    @slices_other_beam_Sigma_12.setter
    def slices_other_beam_Sigma_12(self, value):
        self.slices_other_beam_Sigma_12[:] = value


    @property
    def slices_other_beam_Sigma_13(self):
        return self._buffer.context.linked_array_type.from_array(
              self.slices_other_beam_Sigma_13_star * 1.,
              mode='setitem_from_container',
              container=self,
              container_setitem_name='_Sigma_13_setitem')

    def _Sigma_13_setitem(self, indx, val):
        self.slices_other_beam_Sigma_13_star[indx] = val / 1.

    @slices_other_beam_Sigma_13.setter
    def slices_other_beam_Sigma_13(self, value):
        self.slices_other_beam_Sigma_13[:] = value


    @property
    def slices_other_beam_Sigma_14(self):
        return self._buffer.context.linked_array_type.from_array(
              self.slices_other_beam_Sigma_14_star * self.cos_phi,
              mode='setitem_from_container',
              container=self,
              container_setitem_name='_Sigma_14_setitem')

    def _Sigma_14_setitem(self, indx, val):
        self.slices_other_beam_Sigma_14_star[indx] = val / self.cos_phi

    @slices_other_beam_Sigma_14.setter
    def slices_other_beam_Sigma_14(self, value):
        self.slices_other_beam_Sigma_14[:] = value


    @property
    def slices_other_beam_Sigma_22(self):
        return self._buffer.context.linked_array_type.from_array(
              self.slices_other_beam_Sigma_22_star * (self.cos_phi * self.cos_phi),
              mode='setitem_from_container',
              container=self,
              container_setitem_name='_Sigma_22_setitem')

    def _Sigma_22_setitem(self, indx, val):
        self.slices_other_beam_Sigma_22_star[indx] = val / (self.cos_phi * self.cos_phi)

    @slices_other_beam_Sigma_22.setter
    def slices_other_beam_Sigma_22(self, value):
        self.slices_other_beam_Sigma_22[:] = value


    @property
    def slices_other_beam_Sigma_23(self):
        return self._buffer.context.linked_array_type.from_array(
              self.slices_other_beam_Sigma_23_star * self.cos_phi,
              mode='setitem_from_container',
              container=self,
              container_setitem_name='_Sigma_23_setitem')

    def _Sigma_23_setitem(self, indx, val):
        self.slices_other_beam_Sigma_23_star[indx] = val / self.cos_phi

    @slices_other_beam_Sigma_23.setter
    def slices_other_beam_Sigma_23(self, value):
        self.slices_other_beam_Sigma_23[:] = value


    @property
    def slices_other_beam_Sigma_24(self):
        return self._buffer.context.linked_array_type.from_array(
              self.slices_other_beam_Sigma_24_star * (self.cos_phi * self.cos_phi),
              mode='setitem_from_container',
              container=self,
              container_setitem_name='_Sigma_24_setitem')

    def _Sigma_24_setitem(self, indx, val):
        self.slices_other_beam_Sigma_24_star[indx] = val / (self.cos_phi * self.cos_phi)

    @slices_other_beam_Sigma_24.setter
    def slices_other_beam_Sigma_24(self, value):
        self.slices_other_beam_Sigma_24[:] = value


    @property
    def slices_other_beam_Sigma_33(self):
        return self._buffer.context.linked_array_type.from_array(
              self.slices_other_beam_Sigma_33_star * 1.,
              mode='setitem_from_container',
              container=self,
              container_setitem_name='_Sigma_33_setitem')

    def _Sigma_33_setitem(self, indx, val):
        self.slices_other_beam_Sigma_33_star[indx] = val / 1.

    @slices_other_beam_Sigma_33.setter
    def slices_other_beam_Sigma_33(self, value):
        self.slices_other_beam_Sigma_33[:] = value


    @property
    def slices_other_beam_Sigma_34(self):
        return self._buffer.context.linked_array_type.from_array(
              self.slices_other_beam_Sigma_34_star * self.cos_phi,
              mode='setitem_from_container',
              container=self,
              container_setitem_name='_Sigma_34_setitem')

    def _Sigma_34_setitem(self, indx, val):
        self.slices_other_beam_Sigma_34_star[indx] = val / self.cos_phi

    @slices_other_beam_Sigma_34.setter
    def slices_other_beam_Sigma_34(self, value):
        self.slices_other_beam_Sigma_34[:] = value


    @property
    def slices_other_beam_Sigma_44(self):
        return self._buffer.context.linked_array_type.from_array(
              self.slices_other_beam_Sigma_44_star * (self.cos_phi * self.cos_phi),
              mode='setitem_from_container',
              container=self,
              container_setitem_name='_Sigma_44_setitem')

    def _Sigma_44_setitem(self, indx, val):
        self.slices_other_beam_Sigma_44_star[indx] = val / (self.cos_phi * self.cos_phi)

    @slices_other_beam_Sigma_44.setter
    def slices_other_beam_Sigma_44(self, value):
        self.slices_other_beam_Sigma_44[:] = value


# Used only in properties, not in actual tracking
def _python_boost_scalar(x, px, y, py, zeta, pzeta,
                  sphi, cphi, tphi, salpha, calpha):

    h = (
        pzeta
        + 1.0
        - np.sqrt((1.0 + pzeta) * (1.0 + pzeta) - px * px - py * py)
    )

    px_st = px / cphi - h * calpha * tphi / cphi
    py_st = py / cphi - h * salpha * tphi / cphi
    pzeta_st = (
        pzeta - px * calpha * tphi - py * salpha * tphi + h * tphi * tphi
    )

    pz_st = np.sqrt(
        (1.0 + pzeta_st) * (1.0 + pzeta_st) - px_st * px_st - py_st * py_st
    )
    hx_st = px_st / pz_st
    hy_st = py_st / pz_st
    hzeta_st = 1.0 - (pzeta_st + 1) / pz_st

    L11 = 1.0 + hx_st * calpha * sphi
    L12 = hx_st * salpha * sphi
    L13 = calpha * tphi

    L21 = hy_st * calpha * sphi
    L22 = 1.0 + hy_st * salpha * sphi
    L23 = salpha * tphi

    L31 = hzeta_st * calpha * sphi
    L32 = hzeta_st * salpha * sphi
    L33 = 1.0 / cphi

    x_st = L11 * x + L12 * y + L13 * zeta
    y_st = L21 * x + L22 * y + L23 * zeta
    zeta_st = L31 * x + L32 * y + L33 * zeta

    return x_st, px_st, y_st, py_st, zeta_st, pzeta_st

_python_boost = np.vectorize(_python_boost_scalar,
    excluded=("sphi", "cphi", "tphi", "salpha", "calpha"))

def _python_inv_boost_scalar(x_st, px_st, y_st, py_st, zeta_st, pzeta_st,
                  sphi, cphi, tphi, salpha, calpha):

    pz_st = np.sqrt(
        (1.0 + pzeta_st) * (1.0 + pzeta_st) - px_st * px_st - py_st * py_st
    )
    hx_st = px_st / pz_st
    hy_st = py_st / pz_st
    hzeta_st = 1.0 - (pzeta_st + 1) / pz_st

    Det_L = (
        1.0 / cphi
        + (hx_st * calpha + hy_st * salpha - hzeta_st * sphi) * tphi
    )

    Linv_11 = (
        1.0 / cphi + salpha * tphi * (hy_st - hzeta_st * salpha * sphi)
    ) / Det_L
    Linv_12 = (salpha * tphi * (hzeta_st * calpha * sphi - hx_st)) / Det_L
    Linv_13 = (
        -tphi
        * (
            calpha
            - hx_st * salpha * salpha * sphi
            + hy_st * calpha * salpha * sphi
        )
        / Det_L
    )

    Linv_21 = (calpha * tphi * (-hy_st + hzeta_st * salpha * sphi)) / Det_L
    Linv_22 = (
        1.0 / cphi + calpha * tphi * (hx_st - hzeta_st * calpha * sphi)
    ) / Det_L
    Linv_23 = (
        -tphi
        * (
            salpha
            - hy_st * calpha * calpha * sphi
            + hx_st * calpha * salpha * sphi
        )
        / Det_L
    )

    Linv_31 = -hzeta_st * calpha * sphi / Det_L
    Linv_32 = -hzeta_st * salpha * sphi / Det_L
    Linv_33 = (1.0 + hx_st * calpha * sphi + hy_st * salpha * sphi) / Det_L

    x_i = Linv_11 * x_st + Linv_12 * y_st + Linv_13 * zeta_st
    y_i = Linv_21 * x_st + Linv_22 * y_st + Linv_23 * zeta_st
    zeta_i = Linv_31 * x_st + Linv_32 * y_st + Linv_33 * zeta_st

    h = (pzeta_st + 1.0 - pz_st) * cphi * cphi

    px_i = px_st * cphi + h * calpha * tphi
    py_i = py_st * cphi + h * salpha * tphi

    pzeta_i = (
        pzeta_st
        + px_i * calpha * tphi
        + py_i * salpha * tphi
        - h * tphi * tphi
    )

    return x_i, px_i, y_i, py_i, zeta_i, pzeta_i

_python_inv_boost = np.vectorize(_python_inv_boost_scalar,
    excluded=("sphi", "cphi", "tphi", "salpha", "calpha"))

class TempSlicer:
    def __init__(self, bin_edges):

        bin_edges = np.sort(np.array(bin_edges))[::-1]
        self.bin_edges = bin_edges
        self.bin_centers = (bin_edges[1:] + bin_edges[:-1]) / 2.0
        self.num_slices = len(bin_edges) - 1

    def get_slice_indices(self, particles):
        indices = np.digitize(particles.zeta, self.bin_edges, right=True)
        indices[particles.state <=0 ] = -1

        return np.array(indices, dtype=np.int64)

class ConfigForUpdateBeamBeamBiGaussian3D:

    def __init__(self,
        pipeline_manager,
        element_name,
        partner_element_name,
        slicer,
        collision_schedule,
        update_every):

        self.pipeline_manager = pipeline_manager
        self.element_name = element_name
        self.partner_element_name = partner_element_name
        self.slicer = slicer
        self.collision_schedule = collision_schedule
        self.update_every = update_every

        self._i_step = 0
        self._working_on_bunch = None
        self._particles_slice_index = None
<<<<<<< HEAD
=======


>>>>>>> b836d794
<|MERGE_RESOLUTION|>--- conflicted
+++ resolved
@@ -11,33 +11,6 @@
 
 from ..general import _pkg_root
 
-<<<<<<< HEAD
-"""
-15/8/21: add delta_px, delta_py
-"""
-
-class BoostParameters(xo.Struct):
-    sphi = xo.Float64
-    cphi = xo.Float64
-    tphi = xo.Float64
-    salpha = xo.Float64
-    calpha = xo.Float64
-
-class Sigmas(xo.Struct):
-    Sig_11 = xo.Float64
-    Sig_12 = xo.Float64
-    Sig_13 = xo.Float64
-    Sig_14 = xo.Float64
-    Sig_22 = xo.Float64
-    Sig_23 = xo.Float64
-    Sig_24 = xo.Float64
-    Sig_33 = xo.Float64
-    Sig_34 = xo.Float64
-    Sig_44 = xo.Float64
-
-
-=======
->>>>>>> b836d794
 class BeamBeamBiGaussian3D(xt.BeamElement):
 
     _xofields = {
@@ -95,7 +68,7 @@
 
         'min_sigma_diff': xo.Float64,
         'threshold_singular': xo.Float64,
-<<<<<<< HEAD
+
     }
 
     _extra_c_sources= [
@@ -126,39 +99,6 @@
             args=[]),
     }
 
-=======
-
-    }
-
-    _extra_c_sources= [
-        _pkg_root.joinpath('headers/constants.h'),
-        _pkg_root.joinpath('headers/sincos.h'),
-        _pkg_root.joinpath('headers/power_n.h'),
-        _pkg_root.joinpath('fieldmaps/bigaussian_src/complex_error_function.h'),
-        '#define NOFIELDMAP', #TODO Remove this workaround
-        _pkg_root.joinpath('fieldmaps/bigaussian_src/bigaussian.h'),
-        '#undef NOFIELDMAP', #TODO Remove this workaround
-        _pkg_root.joinpath('beam_elements/beambeam_src/beambeam3d_transport_sigmas.h'),
-        _pkg_root.joinpath('beam_elements/beambeam_src/beambeam3d_ref_frame_changes.h'),
-        _pkg_root.joinpath('beam_elements/beambeam_src/beambeam3d.h'),
-        _pkg_root.joinpath('beam_elements/beambeam_src/beambeam3d_methods_for_strongstrong.h'),
-    ]
-
-    _per_particle_kernels={
-        'synchro_beam_kick': xo.Kernel(
-            c_name='BeamBeam3D_selective_apply_synchrobeam_kick_local_particle',
-            args=[
-                xo.Arg(xo.Int64, pointer=True, name='i_slice_for_particles')
-            ]),
-        'change_ref_frame': xo.Kernel(
-            c_name='BeamBeamBiGaussian3D_change_ref_frame_local_particle',
-            args=[]),
-        'change_back_ref_frame_and_subtract_dipolar': xo.Kernel(
-            c_name='BeamBeamBiGaussian3D_change_back_ref_frame_and_subtract_dipolar_local_particle',
-            args=[]),
-    }
-
->>>>>>> b836d794
     def __init__(self,
                     phi=None, alpha=None, other_beam_q0=None,
 
@@ -323,7 +263,6 @@
             slices_other_beam_Sigma_22_star, slices_other_beam_Sigma_23_star,
             slices_other_beam_Sigma_24_star, slices_other_beam_Sigma_33_star,
             slices_other_beam_Sigma_34_star, slices_other_beam_Sigma_44_star,
-<<<<<<< HEAD
             )
 
         # Initialize slice positions in the boosted frame
@@ -384,68 +323,6 @@
             **kwargs
             )
 
-=======
-            )
-
-        # Initialize slice positions in the boosted frame
-        self._init_starred_positions(
-            slices_other_beam_x_center, slices_other_beam_px_center,
-            slices_other_beam_y_center, slices_other_beam_py_center,
-            slices_other_beam_zeta_center, slices_other_beam_pzeta_center,
-            slices_other_beam_x_center_star, slices_other_beam_px_center_star,
-            slices_other_beam_y_center_star, slices_other_beam_py_center_star,
-            slices_other_beam_zeta_center_star, slices_other_beam_pzeta_center_star)
-
-        assert other_beam_q0 is not None
-        self.other_beam_q0 = other_beam_q0
-
-        self.ref_shift_x = ref_shift_x
-        self.ref_shift_px = ref_shift_px
-        self.ref_shift_y = ref_shift_y
-        self.ref_shift_py = ref_shift_py
-        self.ref_shift_zeta = ref_shift_zeta
-        self.ref_shift_pzeta = ref_shift_pzeta
-
-        self.other_beam_shift_x = other_beam_shift_x
-        self.other_beam_shift_px = other_beam_shift_px
-        self.other_beam_shift_y = other_beam_shift_y
-        self.other_beam_shift_py = other_beam_shift_py
-        self.other_beam_shift_zeta = other_beam_shift_zeta
-        self.other_beam_shift_pzeta = other_beam_shift_pzeta
-
-        self.post_subtract_x = post_subtract_x
-        self.post_subtract_px = post_subtract_px
-        self.post_subtract_y = post_subtract_y
-        self.post_subtract_py = post_subtract_py
-        self.post_subtract_zeta = post_subtract_zeta
-        self.post_subtract_pzeta = post_subtract_pzeta
-
-        self.min_sigma_diff = min_sigma_diff
-        self.threshold_singular = threshold_singular
-
-    def _allocate_xobject(self, n_slices, **kwargs):
-        self.xoinitialize(
-            slices_other_beam_Sigma_11_star=n_slices,
-            slices_other_beam_Sigma_12_star=n_slices,
-            slices_other_beam_Sigma_13_star=n_slices,
-            slices_other_beam_Sigma_14_star=n_slices,
-            slices_other_beam_Sigma_22_star=n_slices,
-            slices_other_beam_Sigma_23_star=n_slices,
-            slices_other_beam_Sigma_24_star=n_slices,
-            slices_other_beam_Sigma_33_star=n_slices,
-            slices_other_beam_Sigma_34_star=n_slices,
-            slices_other_beam_Sigma_44_star=n_slices,
-            slices_other_beam_num_particles=n_slices,
-            slices_other_beam_x_center_star=n_slices,
-            slices_other_beam_px_center_star=n_slices,
-            slices_other_beam_y_center_star=n_slices,
-            slices_other_beam_py_center_star=n_slices,
-            slices_other_beam_zeta_center_star=n_slices,
-            slices_other_beam_pzeta_center_star=n_slices,
-            **kwargs
-            )
-
->>>>>>> b836d794
     def _init_from_old_interface(self, old_interface, **kwargs):
 
         params=old_interface
@@ -1327,8 +1204,3 @@
         self._i_step = 0
         self._working_on_bunch = None
         self._particles_slice_index = None
-<<<<<<< HEAD
-=======
-
-
->>>>>>> b836d794
