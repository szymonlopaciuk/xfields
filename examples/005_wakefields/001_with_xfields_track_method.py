import matplotlib.pyplot as plt
import numpy as np
import time
from scipy.constants import c, e, m_p

from PyHEADTAIL.particles.slicing import UniformBinSlicer as PyHTUniformBinSlicer
from PyHEADTAIL.particles.particles import Particles as PyHTParticles
from PyHEADTAIL.impedances.wakes import CircularResonator as PyHTCircularResonator

from PyHEADTAIL.impedances.wakes import WakeField as PyHTWakeField
from PyHEADTAIL.machines.synchrotron import Synchrotron as PyHTSynchrotron

import xfields as xf
import xtrack as xt
<<<<<<< HEAD
from xfields import Wakefield
=======
from xfields import Wakefield, TempResonatorFunction
>>>>>>> ba1ea0e2

# Machine settings

n_turns_wake = 3
flatten = False

n_macroparticles = 100000  # per bunch
intensity = 2.3e11

alpha = 53.86**-2

p0 = 7000e9 * e / c

accQ_x = 0.31
accQ_y = 0.32
Q_s = 2.1e-3
chroma = 0

h_RF = 600
bunch_spacing_buckets = 5
n_bunches = 12
n_slices = 250
plot_on = True

beta_x = 100
beta_y = 100

h_bunch = h_RF
circumference = 26658.883 / 35640 * h_RF

epsn_x = 2e-6
epsn_y = 2e-6
sigma_z = 0.09

machine = PyHTSynchrotron(
        optics_mode='smooth', circumference=circumference,
        n_segments=1, s=None, name=None,
        alpha_x=None, beta_x=beta_x, D_x=0,
        alpha_y=None, beta_y=beta_y, D_y=0,
        accQ_x=accQ_x, accQ_y=accQ_y, Qp_x=chroma, Qp_y=chroma,
        app_x=0, app_y=0, app_xy=0,
        alpha_mom_compaction=alpha, longitudinal_mode='linear',
        h_RF=np.atleast_1d(h_RF), p0=p0,
        charge=e, mass=m_p, wrap_z=False, Q_s=Q_s)

transverse_map = machine.transverse_map.segment_maps[0]

# Filling scheme

filling_scheme = [i*bunch_spacing_buckets for i in range(n_bunches)]

# Initialise beam
allbunches = machine.generate_6D_Gaussian_bunch(n_macroparticles, intensity,
                                                epsn_x, epsn_y, sigma_z=sigma_z,
                                                filling_scheme=filling_scheme,
                                                matched=False)

bucket_id_set = list(set(allbunches.bucket_id))
bucket_id_set.sort()

bucket_length = machine.circumference / h_RF
z_all = -allbunches.bucket_id * bucket_length + allbunches.z

amplitude = 1e-3
wavelength = 2
allbunches.x = amplitude * np.sin(2 * np.pi * z_all / wavelength)
allbunches.xp *= 0

for b_id in bucket_id_set:
    mask = allbunches.bucket_id == b_id
    z_centroid = np.mean(allbunches.z[mask])
    z_std = np.std(allbunches.z[mask])
    mask_tails = mask & (np.abs(allbunches.z - z_centroid) > z_std)
    allbunches.x[mask_tails] = 0

beam = PyHTParticles(
    macroparticlenumber=allbunches.macroparticlenumber,
    particlenumber_per_mp=allbunches.particlenumber_per_mp,
    charge=allbunches.charge, mass=allbunches.mass,
    circumference=allbunches.circumference,
    gamma=allbunches.gamma,
    coords_n_momenta_dict=dict(x=allbunches.x.copy(),
                               y=allbunches.y.copy(),
                               xp=allbunches.xp.copy(),
                               yp=allbunches.yp.copy(),
                               z=z_all.copy(),
                               dp=allbunches.dp.copy()))

# Initialise wakes
slicer = PyHTUniformBinSlicer(n_slices, z_cuts=(-0.5*bucket_length,
                                                0.5*bucket_length),
                              circumference=machine.circumference,
                              h_bunch=h_bunch)

wakes = PyHTCircularResonator(R_shunt=135e6, frequency=1.97e9*0.6, Q=31000/100,
                              n_turns_wake=n_turns_wake)

R_s = wakes.R_shunt
Q = wakes.Q
f_r = wakes.frequency
omega_r = 2 * np.pi * f_r
alpha_t = omega_r / (2 * Q)
omega_bar = np.sqrt(omega_r**2 - alpha_t**2)
p0_SI = machine.p0


mpi_settings = False
# mpi_settings = 'memory_optimized'
# mpi_settings = 'linear_mpi_full_ring_fft'
wake_field = PyHTWakeField(slicer, wakes, mpi=mpi_settings)

# Wake full beam

n_buckets_slicer = max(filling_scheme) + 1

slicer_full_beam = PyHTUniformBinSlicer(
    n_buckets_slicer * slicer.n_slices,
    z_cuts=((0.5 - n_buckets_slicer)*bucket_length, 0.5*bucket_length),
    circumference=machine.circumference,
    h_bunch=h_bunch)
slicer_full_beam.force_absolute = True

wakes_full_beam = PyHTCircularResonator(R_shunt=wakes.R_shunt,
                                        frequency=wakes.frequency,
                                        Q=wakes.Q,
                                        n_turns_wake=wakes.n_turns_wake)
wake_field_full_beam = PyHTWakeField(slicer_full_beam, wakes_full_beam,
                                     mpi=False)


plt.close('all')

if plot_on:
    fig0, (ax00, ax01) = plt.subplots(2, 1)
    ax01.sharex(ax00)

    skip = 10
    ax00.plot(z_all[::skip], allbunches.x[::skip], '.')
    ax00.plot(beam.z[::skip], beam.x[::skip], '.')

x_at_wake_allbunches = []
xp_before_wake_allbunches = []
xp_after_wake_allbunches = []
slice_set_before_wake_allbunches = []
slice_set_after_wake_allbunches = []

x_at_wake_beam = []
xp_before_wake_beam = []
xp_after_wake_beam = []
slice_set_before_wake_beam = []
slice_set_after_wake_beam = []

n_turns = n_turns_wake
store_charge_per_mp = allbunches.charge_per_mp
store_particlenumber_per_mp = allbunches.particlenumber_per_mp

z_source_matrix_multiturn = np.zeros((n_bunches, n_slices, n_turns))
dipole_moment_matrix_multiturn = np.zeros((n_bunches, n_slices, n_turns))


n_bunches_wake = 120  # Can be longer than filling scheme

wf = Wakefield.from_resonator_parameters(
    r_shunt=wakes.R_shunt,
    q_factor=wakes.Q,
    frequency=wakes.frequency,
    source_moments=['num_particles', 'x', 'y'],
    kick='px',
    scale_kick=None,
<<<<<<< HEAD
=======
    function=TempResonatorFunction(r_shunt=wakes.R_shunt,
                                   frequency=wakes.frequency,
                                   q_factor=wakes.Q),
>>>>>>> ba1ea0e2
    zeta_range=(-0.5*bucket_length, 0.5*bucket_length),
    num_slices=n_slices,
    bunch_spacing_zeta=bunch_spacing_buckets*bucket_length,
    num_slots=n_bunches_wake,  # This is N_S
    num_turns=n_turns_wake,
    circumference=circumference,
    log_moments=['px'],
    _flatten=flatten
)

xf_slicer_after = xf.UniformBinSlicer(
    zeta_range=(-0.5*bucket_length, 0.5*bucket_length),
    num_slices=n_slices,
    num_bunches=n_bunches_wake,
    bunch_spacing_zeta=bunch_spacing_buckets*bucket_length)


color_list = ['r', 'g', 'b', 'c', 'm', 'y', 'k']
for i_turn in range(n_turns):

    needs_restore = False
    x_beam_before_wake = beam.x.copy()
    x_allbunches_before_wake = allbunches.x.copy()
    # if i_turn != 0:
    #     beam.x[:] = 0
    #     allbunches.x[:] = 0
    #     needs_restore = True

    allbunches.clean_slices()
    slice_set_before_wake_allbunches.append(
        allbunches.get_slices(
            slicer,
            statistics=['mean_x', 'mean_xp', 'mean_y', 'mean_yp']))
    allbunches.clean_slices()

    # Continue with PyHEADTAIL
    beam.clean_slices()
    slice_set_before_wake_beam.append(
        beam.get_slices(
            slicer_full_beam,
            statistics=['mean_x', 'mean_xp', 'mean_y', 'mean_yp']))
    beam.clean_slices()

    x_at_wake_allbunches.append(allbunches.x.copy())
    xp_before_wake_allbunches.append(allbunches.xp.copy())

    x_at_wake_beam.append(beam.x.copy())
    xp_before_wake_beam.append(beam.xp.copy())

    # Xfields wake implementation
    xt_part_temp = xt.Particles(
        mass0=xt.PROTON_MASS_EV,
        gamma0=beam.gamma,
        x=beam.x,
        px=beam.xp,
        y=beam.y,
        py=beam.yp,
        zeta=beam.z,
        delta=beam.dp,
        weight=beam.particlenumber_per_mp,
    )

    t0 = time.perf_counter()
    wf.track(xt_part_temp)
    t1 = time.perf_counter()
    print(f'T xfields track {(t1 - t0)*1e3:.2f} ms')

    # measure slice moments after wake
    xf_slicer_after.track(xt_part_temp)

    # Back to pyheadtail

    wake_field.track(allbunches)
    wake_field_full_beam.track(beam)

    allbunches.clean_slices()
    slice_set_after_wake_allbunches.append(
        allbunches.get_slices(
            slicer,
            statistics=['mean_x', 'mean_xp', 'mean_y', 'mean_yp']))
    allbunches.clean_slices()

    beam.clean_slices()
    slice_set_after_wake_beam.append(
        beam.get_slices(
            slicer_full_beam,
            statistics=['mean_x', 'mean_xp', 'mean_y', 'mean_yp']))
    beam.clean_slices()

    xp_after_wake_allbunches.append(allbunches.xp.copy())
    xp_after_wake_beam.append(beam.xp.copy())

    if needs_restore:
        beam.x[:] = x_beam_before_wake
        allbunches.x[:] = x_allbunches_before_wake

    transverse_map.track(allbunches)
    transverse_map.track(beam)

    z_centers = slice_set_before_wake_beam[-1].z_centers
    mean_x_slice = slice_set_before_wake_beam[-1].mean_x
    num_charges_slice = slice_set_before_wake_beam[-1].charge_per_slice/e
    dip_moment_slice = num_charges_slice * mean_x_slice

    for i_bunch in range(n_bunches):
        i_bucket = bucket_id_set[::-1][i_bunch]
        print(f"{i_bunch=} {i_bucket=}")
        i_z_bunch_center = np.argmin(np.abs(z_centers - (-i_bucket *
                                                         bucket_length)))

        i_z_a_bunch = i_z_bunch_center - n_slices//2
        if i_z_a_bunch == -1:  # Rounding error
            i_z_a_bunch = 0

        dipole_moment_matrix_multiturn[i_bunch, :, i_turn] = dip_moment_slice[
                                            i_z_a_bunch: i_z_a_bunch+n_slices]

        z_source_matrix_multiturn[i_bunch, :, i_turn] = z_centers[
                                        i_z_a_bunch: i_z_a_bunch+n_slices]

    if plot_on:
        ax00.plot(slice_set_after_wake_beam[-1].z_centers,
                  slice_set_after_wake_beam[-1].mean_x, '-',
                  color=color_list[i_turn],
                  label=f"turn {i_turn}")

        ax00.plot(
            wf.slicer.zeta_centers.T,
            wf.slicer.mean('x').T, '.', color=color_list[i_turn])

        ax01.plot(
            slice_set_after_wake_beam[-1].z_centers,
            slice_set_after_wake_beam[-1].mean_xp -
            slice_set_before_wake_beam[-1].mean_xp,
            '-', color=color_list[i_turn], label=f"turn {i_turn}")

        ax01.plot(
            wf.slicer.zeta_centers.T,
            xf_slicer_after.mean('px').T - wf.slicer.mean('px').T, 'x',
            color=color_list[i_turn])


if plot_on:
    ax00.legend()

# last turn on top
z_source_matrix_multiturn = z_source_matrix_multiturn[:, :, ::-1]
dipole_moment_matrix_multiturn = dipole_moment_matrix_multiturn[:, :, ::-1]

print(f'Circumference '
      f'occupancy {n_bunches * bunch_spacing_buckets/h_RF*100:.2f} %')

z_profile, res_profile = wf.get_moment_profile(moment_name='result', i_turn=0)

for i_turn in range(1, n_turns_wake):
    zz, rr = wf.get_moment_profile(moment_name='result', i_turn=i_turn)
    res_profile += rr

res_profile_scaled = res_profile * (-e**2 / (p0_SI * c))

if plot_on:
    plt.figure(200)
    plt.plot(wf.z_wake.T, wf.G_aux.T * (-e**2 / (p0_SI * c)), alpha=0.5)

    ax01.plot(z_profile, res_profile_scaled, 'b.')

plt.show()<|MERGE_RESOLUTION|>--- conflicted
+++ resolved
@@ -12,11 +12,8 @@
 
 import xfields as xf
 import xtrack as xt
-<<<<<<< HEAD
 from xfields import Wakefield
-=======
-from xfields import Wakefield, TempResonatorFunction
->>>>>>> ba1ea0e2
+
 
 # Machine settings
 
@@ -186,12 +183,6 @@
     source_moments=['num_particles', 'x', 'y'],
     kick='px',
     scale_kick=None,
-<<<<<<< HEAD
-=======
-    function=TempResonatorFunction(r_shunt=wakes.R_shunt,
-                                   frequency=wakes.frequency,
-                                   q_factor=wakes.Q),
->>>>>>> ba1ea0e2
     zeta_range=(-0.5*bucket_length, 0.5*bucket_length),
     num_slices=n_slices,
     bunch_spacing_zeta=bunch_spacing_buckets*bucket_length,
